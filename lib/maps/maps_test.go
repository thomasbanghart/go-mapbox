/**
 * go-mapbox Maps Module Tests
 * Wraps the mapbox Maps API for server side use
 * See https://www.mapbox.com/api-documentation/#maps for API information
 *
 * https://github.com/ryankurte/go-mapbox
 * Copyright 2017 Ryan Kurte
 */

package maps

import (
	"bufio"
	"image/jpeg"
	"image/png"
	"os"
	"testing"
)

import (
	"github.com/ryankurte/go-mapbox/lib/base"
)

func TestMaps(t *testing.T) {

	token := os.Getenv("MAPBOX_TOKEN")
	if token == "" {
		t.Error("Mapbox API token not found")
		t.FailNow()
	}

	b := base.NewBase(token)
	//b.SetDebug(true)

	maps := NewMaps(b)

	t.Run("Can fetch map tiles as png", func(t *testing.T) {

<<<<<<< HEAD
		img, _, err := maps.GetTiles(MapIDStreets, 1, 0, 1, MapFormatPng, true)
=======
		img, err := maps.GetTile(MapIDStreets, 1, 0, 0, MapFormatPng, true)
>>>>>>> c93f77ae
		if err != nil {
			t.Error(err)
			t.FailNow()
		}

		f, err := os.Create("/tmp/go-mapbox-test.png")
		if err != nil {
			t.Error(err)
			t.FailNow()
		}

		w := bufio.NewWriter(f)

		err = png.Encode(w, img)
		if err != nil {
			t.Error(err)
		}

		f.Close()
	})

	t.Run("Can fetch map tiles as jpeg", func(t *testing.T) {

<<<<<<< HEAD
		img, _, err := maps.GetTiles(MapIDSatellite, 1, 0, 1, MapFormatJpg90, true)
=======
		img, err := maps.GetTile(MapIDSatellite, 1, 0, 0, MapFormatJpg90, true)
>>>>>>> c93f77ae
		if err != nil {
			t.Error(err)
			t.FailNow()
		}

		f, err := os.Create("/tmp/go-mapbox-test.jpg")
		if err != nil {
			t.Error(err)
			t.FailNow()
		}

		w := bufio.NewWriter(f)

		err = jpeg.Encode(w, img, nil)
		if err != nil {
			t.Error(err)
		}

		f.Close()
	})

<<<<<<< HEAD
	t.Run("Can fetch map tiles by location", func(t *testing.T) {

		locA := base.Location{-122.42, 20.78}
		locB := base.Location{-77.03, 38.91}

		images, configs, err := maps.GetEnclosingTiles(MapIDSatellite, locA, locB, 4, MapFormatJpg90, true)
=======
	t.Run("Can fetch terrain RGB tiles", func(t *testing.T) {

		img, err := maps.GetTile(MapIDTerrainRGB, 1, 0, 0, MapFormatPngRaw, true)
>>>>>>> c93f77ae
		if err != nil {
			t.Error(err)
			t.FailNow()
		}

<<<<<<< HEAD
		img := maps.StitchTiles(images, configs)

		f, err := os.Create("/tmp/go-mapbox-stitch.jpg")
=======
		f, err := os.Create("/tmp/go-mapbox-test-terrain.png")
>>>>>>> c93f77ae
		if err != nil {
			t.Error(err)
			t.FailNow()
		}

		w := bufio.NewWriter(f)

		err = jpeg.Encode(w, img, nil)
		if err != nil {
			t.Error(err)
		}

		f.Close()
	})

}<|MERGE_RESOLUTION|>--- conflicted
+++ resolved
@@ -36,11 +36,8 @@
 
 	t.Run("Can fetch map tiles as png", func(t *testing.T) {
 
-<<<<<<< HEAD
-		img, _, err := maps.GetTiles(MapIDStreets, 1, 0, 1, MapFormatPng, true)
-=======
-		img, err := maps.GetTile(MapIDStreets, 1, 0, 0, MapFormatPng, true)
->>>>>>> c93f77ae
+		img, _, err := maps.GetTile(MapIDStreets, 1, 0, 1, MapFormatPng, true)
+
 		if err != nil {
 			t.Error(err)
 			t.FailNow()
@@ -64,11 +61,8 @@
 
 	t.Run("Can fetch map tiles as jpeg", func(t *testing.T) {
 
-<<<<<<< HEAD
-		img, _, err := maps.GetTiles(MapIDSatellite, 1, 0, 1, MapFormatJpg90, true)
-=======
-		img, err := maps.GetTile(MapIDSatellite, 1, 0, 0, MapFormatJpg90, true)
->>>>>>> c93f77ae
+		img, _, err := maps.GetTile(MapIDSatellite, 1, 0, 1, MapFormatJpg90, true)
+
 		if err != nil {
 			t.Error(err)
 			t.FailNow()
@@ -90,30 +84,45 @@
 		f.Close()
 	})
 
-<<<<<<< HEAD
+	t.Run("Can fetch terrain RGB tiles", func(t *testing.T) {
+
+		img, _, err := maps.GetTile(MapIDTerrainRGB, 1, 0, 1, MapFormatPngRaw, true)
+		if err != nil {
+			t.Error(err)
+			t.FailNow()
+		}
+
+		f, err := os.Create("/tmp/go-mapbox-test-terrain.png")
+		if err != nil {
+			t.Error(err)
+			t.FailNow()
+		}
+
+		w := bufio.NewWriter(f)
+
+		err = jpeg.Encode(w, img, nil)
+		if err != nil {
+			t.Error(err)
+		}
+
+		f.Close()
+	})
+
 	t.Run("Can fetch map tiles by location", func(t *testing.T) {
 
 		locA := base.Location{-122.42, 20.78}
 		locB := base.Location{-77.03, 38.91}
 
 		images, configs, err := maps.GetEnclosingTiles(MapIDSatellite, locA, locB, 4, MapFormatJpg90, true)
-=======
-	t.Run("Can fetch terrain RGB tiles", func(t *testing.T) {
 
-		img, err := maps.GetTile(MapIDTerrainRGB, 1, 0, 0, MapFormatPngRaw, true)
->>>>>>> c93f77ae
 		if err != nil {
 			t.Error(err)
 			t.FailNow()
 		}
 
-<<<<<<< HEAD
 		img := maps.StitchTiles(images, configs)
 
 		f, err := os.Create("/tmp/go-mapbox-stitch.jpg")
-=======
-		f, err := os.Create("/tmp/go-mapbox-test-terrain.png")
->>>>>>> c93f77ae
 		if err != nil {
 			t.Error(err)
 			t.FailNow()
